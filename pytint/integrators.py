"""
Integrators for pytint
"""
import numpy as np
import scipy.constants as const
import sys
import math
import os
import warnings
from pytint.splines import splines, sum_spline1, sum_spline25, sum_spline50, sum_spline75, sum_spline100
from scipy.integrate import cumtrapz

#Constants
h = const.physical_constants["Planck constant in eV/Hz"][0]
hbar = h/(2*np.pi)
kb = const.physical_constants["Boltzmann constant in eV/K"][0]
kbJ = const.physical_constants["Boltzmann constant"][0]
Na = const.physical_constants["Avogadro constant"][0]
eV2J = const.eV

def get_ideal_gas_fe(temp, rho, natoms, mass, xa=1.0, xb=0.0):
    """
    Get the free energy of an single/binary ideal gas

    Parameters
    ----------
    temp : temperature, float
        the reference temperature in K

    rho : number density, float
        units - no of atoms/ angstrom^3

    natoms: int
        total number of atoms

    mass : atomic mass, float
        units - g/mol

    xa : concentration of species a, float, optional
        default 1

    xb : concentration of species b, float, optional
        default 0

    Returns
    -------
    fe : float
        free energy/atom of ideal gas system

    """
    #find mass of one particle
    mass = mass/Na
    beta = (1/(kb*temp)) #units - eV
    #omega needs to be in m
    omega = (beta*h*h/(2*np.pi*mass))**0.5
    #convert omega
    omega = omega*(const.eV/1E-3)**0.5
    #the above is in metres - change to Angstrom
    omega = omega*1E10
    prefactor = 1/beta

    if xa> 0:
        ta = xa*(3*np.log(omega) + np.log(rho) -1 + np.log(xa))
    else:
        ta = 0
    if xb> 0:
        tb = xb*(3*np.log(omega) + np.log(rho) -1 + np.log(xb))
    else:
        tb = 0


    #return prefactor*(ta + tb + (1/(2*natoms))*np.log(2*np.pi*natoms))
    return prefactor*(ta + tb )


def get_uhlenbeck_ford_fe(temp, rho, p, sigma):
    """
    Get the excess free energy of Uhlenbeck-Ford model

    Parameters
    ----------
    temp : temperature, float
        units - K

    rho : density, float
        units - no of atoms/ angstrom^3

    p : uf scale, float
    sigma : uf length scale, float

    Returns
    -------
    fe : float
        excess free energy/atom of uf system
    """
    x = (0.5*(np.pi*sigma*sigma)**1.5)*rho
    _, fe = find_fe(p, x)
    beta = (1/(kb*temp))
    fe = fe/beta
    return fe


def get_einstein_crystal_fe(temp, natoms, mass, a, k, atoms_per_cell, cm_correction=True):
    """
    Get the free energy of einstein crystal

    Parameters
    ----------
    temp : temperature, float
        units - K

    natoms : int
        no of atoms in the system

    mass : float
        units - g/mol

    a : lattice constant, float
        units - Angstrom

    k : spring constant, float
        units - eV/Angstrom^2

    atoms_per_cell : int
        number of atoms per unit cell

    cm_correction : bool, optional, default - True
        add the centre of mass correction to free energy

    Returns
    -------
    fe : float
        free energy of Einstein crystal

    """
    #convert mass first for single particle in kg
    mass = (mass/Na)*1E-3
    #convert k from ev/A2 to J/m2
    k = k*(eV2J/1E-20)
    omega = np.sqrt(k/mass)
    F_harm = -3*kb*temp*np.log((kb*temp)/(hbar*omega))

    #convert a to m
    a = a*1E-10
    vol = (natoms/atoms_per_cell) * (a**3)

    if cm_correction:
        F_cm = (kb*temp/natoms)*np.log((natoms/vol)*(2*np.pi*kbJ*temp/(natoms*k))**1.5)
        F_harm = (F_harm + F_cm)

    return F_harm

def integrate_path(fwdfilename, bkdfilename, usecols=(0, 1, 2), solid=True):
    """
    Get a filename with columns du and dlambda and integrate

    Parameters
    ----------
    fwdfilename: string
        name of fwd integration file

    bkdfilename: string
        name of bkd integration file

    usecols : list
        column numbers to be used from input file

    Returns
    -------
    w : float
        irreversible work in switching the system

    q : float
        heat dissipation during switching of system
    """
    fdui, fdur, flambda = np.loadtxt(fwdfilename, unpack=True, comments="#", usecols=usecols)
    bdui, bdur, blambda = np.loadtxt(bkdfilename, unpack=True, comments="#", usecols=usecols)

    #SOLID HAS NO ISSUES - NO SCALING NEEDED
    #THIS IS TEMPORARY
    #UFM ENERGY IS NOT SCALED IN LAMMPS-THIS IS WRONG! BUT UNTIL THEN, WE KEEP THIS
    if not solid:

        #now scale with lambda
        for i in range(len(fdui)):
            if flambda[i] !=0:
                fdui[i] = fdui[i]/flambda[i]
        for i in range(len(bdui)):
            if blambda[i] !=0:
                bdui[i] = bdui[i]/blambda[i]

        """
        for i in range(len(fdur)):
            if flambda[i] !=0:
                fdur[i] = fdur[i]/flambda[i]
        for i in range(len(bdur)):
            if blambda[i] !=0:
                bdur[i] = bdur[i]/blambda[i]
        """

    fdu = fdui - fdur
    bdu = bdui - bdur
    
    fw = np.trapz(fdu, flambda)
    bw = np.trapz(bdu, blambda)

    w = 0.5*(fw - bw)
    q = 0.5*(fw + bw)

    return w, q


def calculate_entropy_mix(conc):
    """
    Calculate the entropy of mixing

    Parameters
    ----------
    conc : float
        concentration

    Returns
    -------
    s: float
        entropy
    """
    s = -kb*(conc*np.log(conc) + (1-conc)*np.log(1-conc))
    return s


def calculate_fe_impurity(temp, natoms, fepure, feimpure):
    """
    Calculate energy change of mixing, imput energies are
    in eV/atom

    Parameters
    ----------
    temp : float
        temperature

    natoms : int
        number of atoms

    fepure : float
        free energy of pure phase

    feimpure : float
        free energy of impure phase

    Returns
    -------
    dg : float
        entropy of mixing
    """
    dg = feimpure*natoms - fepure*natoms + kb*temp*np.log(natoms)
    return dg
    
def calculate_fe_mix(temp, fepure, feimpure, concs, natoms=4000):
    """
    Calculate energy of mixing

    Parameters
    ----------
    temp : float
        temperature

    fepure : float
        free energy of the pure phase

    feimpure : float
        energy due to impurity

    concs : list of floats
        concentration array

    natoms : int
        number of atoms

    Returns
    -------
    fes : list of floats
        free energy with concentration

    """
    if concs[0] == 0:
        print("zero is autodone")
        concs = concs[1:]
    fes = [fepure]
    
    s = calculate_entropy_mix(concs)
    dg = calculate_fe_impurity(temp, natoms, fepure, feimpure)
    fe_conc = fepure + concs*dg - temp*s
    
    for f in fe_conc:
        fes.append(f)    
    return fes

def find_w(mainfolder, nsims=5, full=False, usecols=(0,1,2), solid=True):
    """
    Integrate the irreversible work and dissipation for independent simulations

    Parameters
    ----------
    mainfolder: string
        main simulation folder

    nsims : int, optional
        number of independent simulations, default 5

    full : bool, optional
        If True return error values, default False

    usecols : tuple, optional
        Columns to read in from data file. Default (0, 1)

    Returns
    -------
    ws : float
        average irreversible work

    qs : float
        average energy dissipation, only returned if full is True

    err : float
        Error in free energy, only returned if full is True
    """
    ws = []
    qs = []

    for i in range(nsims):
        fwdfilestring = 'forward_%d.dat' % (i+1)
        fwdfilename = os.path.join(mainfolder,fwdfilestring)
        bkdfilestring = 'backward_%d.dat' % (i+1)
        bkdfilename = os.path.join(mainfolder,bkdfilestring)
        w, q = integrate_path(fwdfilename, bkdfilename, usecols=usecols, solid=solid)
        ws.append(w)
        qs.append(q)
        
    if full:
        return np.mean(ws), np.mean(qs), np.std(qs)
    else:
        return np.mean(ws)

def press(x, coef):
    """
    Find pressure of system

    Parameters
    ----------
    x : float
        x value for UF system
    
    coef : list of floats
        coefficients

    Returns
    -------
    result : float, optional
        result pressure

    """
    result = coef[0]*(x**3) + coef[1]*(x**2) + coef[2]*x + coef[3]
    return result

def fe(x, coef, sum_spline, index):
    """
    Fe inbuilt method
    """
    if x < 0.0025:
        result = coef[0]*(x**2)/2.0 + coef[1]*x
        return result

    elif x < 0.1:
        if x*10000%25 == 0:
            return sum_spline[index-1]
        else:
            x_0 = 0.0025*int(x*400)
    
    elif x < 1:
        if x*1000%25 == 0:
            return sum_spline[index-1]
        else:
            x_0 = 0.025*int(x*40)

    elif x < 4:
        if x*100%10 == 0:
            return sum_spline[index-1]
        else:
            x_0 = 0.1*int(x*10)
    else:
        return sum_spline[index]

    result =  sum_spline[index-1] + coef[0]*(x**2.0 - x_0**2.0)/2.0 + coef[1]*(x - x_0) + (coef[2] - 1.0)*math.log(x/x_0) - coef[3]*(1.0/x - 1.0/x_0)
    return result


def find_fe(p, x):
    """
    Find free energy of UF system

    Parameters
    ----------
    x : float
        x value of system

    coef : list of floats
        Coefficients of system

    Returns
    -------
    fe : float
        free energy of UF system

    """
    if not p in splines:
        raise ValueError('Invalid p. Valid numbers are: 1, 25, 50, 75, and 100.')

    if (x <= 0.0) or (x > 4.0):
        raise ValueError('Invalid x. Valid numbers are 0.0 < x <= 4.0')

    table1 = splines[p]

    if x < 0.1:
        index =  0 + int(x*400)
    elif x < 1:
        index = 40 + int((x*40 - 4))
    elif x < 4:
        index = 76 + int((x*10 - 10))
    else:
        index = 105

    coef = table1[index]

    pressure = press(x, coef)

    if p==1:
        sum_spline = sum_spline1
    elif p==25:
        sum_spline = sum_spline25
    elif p==50:
        sum_spline = sum_spline50
    elif p==75:
        sum_spline = sum_spline75
    else:
        sum_spline = sum_spline100

    free_energy = fe(x,coef,sum_spline,index)

    return pressure, free_energy


<<<<<<< HEAD
def integrate_rs(simfolder, f0, t, natoms, p=0, nsims=5, scale_energy=False):
=======
def integrate_rs(simfolder, f0, t, nsims=5, scale_energy=False, 
    return_values=False):
>>>>>>> cb13c7f4
    """
    Carry out the reversible scaling integration

    Parameters
    ----------
    simfolder : string
        main simulation folder

    f0 : float
        initial free energy for integration

    t : float
        initial temperature

    nsims : int, optional
        number of independent switching

    scale_energy: bool, optional
        if True, scale energy with switching parameter

    Returns
    -------
    None

    Notes
    -----
    Writes the output in a file reversible_scaling.dat
    
    """
    ws = []
    for i in range(1, nsims+1):
        fdx, fp, fvol, flambda = np.loadtxt(os.path.join(simfolder, "forward_%d.dat"%i), unpack=True, comments="#")
        bdx, bp, bvol, blambda = np.loadtxt(os.path.join(simfolder, "backward_%d.dat"%i), unpack=True, comments="#")
        
        if scale_energy:
            fdx /= flambda
            bdx /= blambda

        #add pressure contribution
        p = p/(10000*160.21766208)
        fvol = fvol/natoms
        bvol = bvol/natoms
        fdx = fdx + p*fvol
        bdx = bdx + p*bvol
        
        wf = cumtrapz(fdx, flambda,initial=0)
        wb = cumtrapz(bdx[::-1], blambda[::-1],initial=0)
        w = (wf + wb) / (2*flambda)
        ws.append(w)
    

    wmean = np.mean(ws, axis=0)
    werr = np.std(ws, axis=0)
    temp = t/flambda

    f = f0/flambda + 1.5*kb*temp*np.log(flambda) + wmean

    if not return_values:
        outfile = os.path.join(simfolder, "reversible_scaling.dat")
        np.savetxt(outfile, np.column_stack((temp, f, werr)))
    else:
        return (temp, f, werr)<|MERGE_RESOLUTION|>--- conflicted
+++ resolved
@@ -449,12 +449,7 @@
     return pressure, free_energy
 
 
-<<<<<<< HEAD
 def integrate_rs(simfolder, f0, t, natoms, p=0, nsims=5, scale_energy=False):
-=======
-def integrate_rs(simfolder, f0, t, nsims=5, scale_energy=False, 
-    return_values=False):
->>>>>>> cb13c7f4
     """
     Carry out the reversible scaling integration
 
